/*
 * Copyright (C) 2023 The Android Open Source Project
 *
 * Licensed under the Apache License, Version 2.0 (the "License");
 * you may not use this file except in compliance with the License.
 * You may obtain a copy of the License at
 *
 *      http://www.apache.org/licenses/LICENSE-2.0
 *
 * Unless required by applicable law or agreed to in writing, software
 * distributed under the License is distributed on an "AS IS" BASIS,
 * WITHOUT WARRANTIES OR CONDITIONS OF ANY KIND, either express or implied.
 * See the License for the specific language governing permissions and
 * limitations under the License.
 */

#include <filament/Camera.h>
#include <filament/Engine.h>
#include <filament/IndexBuffer.h>
#include <filament/Material.h>
#include <filament/RenderableManager.h>
#include <filament/Scene.h>
#include <filament/Skybox.h>
#include <filament/TransformManager.h>
#include <filament/VertexBuffer.h>
#include <filament/BufferObject.h>
#include <filament/SkinningBuffer.h>
#include <filament/View.h>

#include <utils/EntityManager.h>
#include <utils/Path.h>

#include <getopt/getopt.h>

#include <filamentapp/Config.h>
#include <filamentapp/FilamentApp.h>

#include <cmath>
#include <iostream>

#include "generated/resources/resources.h"

using namespace filament;
using utils::Entity;
using utils::EntityManager;
using utils::Path;
using utils::FixedCapacityVector;
using namespace filament::math;

struct App {
    VertexBuffer* vbs[10];
    size_t vbCount = 0;
    IndexBuffer *ib, *ib2;
    Material* mat;
    Camera* cam;
    Entity camera;
    Skybox* skybox;
    Entity renderables[4];
    SkinningBuffer *sb, *sb2;
    MorphTargetBuffer *mt;
    BufferObject* bos[10];
    size_t boCount = 0;
    size_t bonesPerVertex;
    FixedCapacityVector<FixedCapacityVector<filament::math::float2>>
        boneDataPerPrimitive,
        boneDataPerPrimitiveMulti;
};

struct Vertex {
    float2 position;
    uint32_t color;
};

static const Vertex TRIANGLE_VERTICES_1[6] = {
    {{ 1, 0}, 0xff00ff00u},
    {{ cos(M_PI * 1 / 3), sin(M_PI * 1 / 3)}, 0xff330088u},
    {{ cos(M_PI * 2 / 3), sin(M_PI * 2 / 3)}, 0xff880033u},
    {{-1, 0}, 0xff00ff00u},
    {{ cos(M_PI * 4 / 3), sin(M_PI * 4 / 3)}, 0xff330088u},
    {{ cos(M_PI * 5 / 3), sin(M_PI * 5 / 3)}, 0xff880033u},
};

static const Vertex TRIANGLE_VERTICES_2[6] = {
    {{ 1, 0}, 0xff0000ffu},
    {{ cos(M_PI * 1 / 3), sin(M_PI * 1 / 3)}, 0xfff055ffu},
    {{ cos(M_PI * 2 / 3), sin(M_PI * 2 / 3)}, 0xff880088u},
    {{-1, 0}, 0xff0000ffu},
    {{ cos(M_PI * 4 / 3), sin(M_PI * 4 / 3)}, 0xfff055ffu},
    {{ cos(M_PI * 5 / 3), sin(M_PI * 5 / 3)}, 0xff880088u},
};

static const Vertex TRIANGLE_VERTICES_3[6] = {
    {{ 1, 0}, 0xfff00f88u},
    {{ cos(M_PI * 1 / 3), sin(M_PI * 1 / 3)}, 0xff00ffaau},
    {{ cos(M_PI * 2 / 3), sin(M_PI * 2 / 3)}, 0xff00ffffu},
    {{-1, 0}, 0xfff00f88u},
    {{ cos(M_PI * 4 / 3), sin(M_PI * 4 / 3)}, 0xff00ffaau},
    {{ cos(M_PI * 5 / 3), sin(M_PI * 5 / 3)}, 0xff00ffffu},
};


static const float3 targets_pos[9] = {
  { -2, 0, 0},{ 0, 2, 0},{ 1, 0, 0},
  { 1, 1, 0},{ -1, 0, 0},{ -1, 0, 0},
  { 0, 0, 0},{ 0, 0, 0},{ 0, 0, 0}
};

static const short4 targets_tan[9] = {
  { 0, 0, 0, 0},{ 0, 0, 0, 0},{ 0, 0, 0, 0},
  { 0, 0, 0, 0},{ 0, 0, 0, 0},{ 0, 0, 0, 0},
  { 0, 0, 0, 0},{ 0, 0, 0, 0},{ 0, 0, 0, 0}};

static const uint16_t skinJoints[] = { 0, 1, 2, 5,
                                     0, 2, 3, 5,
                                     0, 3, 1, 5};

static const float skinWeights[] = { 0.5f, 0.0f, 0.0f, 0.5f,
                                     0.5f, 0.0f, 0.f, 0.5f,
                                     0.5f, 0.0f, 0.f, 0.5f,};

static float2 boneDataArray[48] = {}; //indices and weights for up to 3 vertices with 8 bones

static constexpr uint16_t TRIANGLE_INDICES[3] = { 0, 1, 2 },
TRIANGLE_INDICES_2[6] = { 0, 2, 4, 1, 3, 5 };

mat4f transforms[] = {math::mat4f(1),
                      mat4f::translation(float3(1, 0, 0)),
                      mat4f::translation(float3(1, 1, 0)),
                      mat4f::translation(float3(0, 1, 0)),
                      mat4f::translation(float3(-1, 1, 0)),
                      mat4f::translation(float3(-1, 0, 0)),
                      mat4f::translation(float3(-1, -1, 0)),
                      mat4f::translation(float3(0, -1, 0)),
                      mat4f::translation(float3(1, -1, 0))};


static void printUsage(char* name) {
    std::string exec_name(Path(name).getName());
    std::string usage(
            "SAMPLE is a command-line tool for testing Filament skinning buffers.\n"
            "Usage:\n"
            "    SAMPLE [options]\n"
            "Options:\n"
            "   --help, -h\n"
            "       Prints this message\n\n"
            "   --api, -a\n"
            "       Specify the backend API: opengl (default), vulkan, or metal\n\n"
    );
    const std::string from("SAMPLE");
    for (size_t pos = usage.find(from); pos != std::string::npos; pos = usage.find(from, pos)) {
        usage.replace(pos, from.length(), exec_name);
    }
    std::cout << usage;
}

static int handleCommandLineArgments(int argc, char* argv[], Config* config) {
    static constexpr const char* OPTSTR = "ha:";
    static const struct option OPTIONS[] = {
            { "help",         no_argument,       nullptr, 'h' },
            { "api",          required_argument, nullptr, 'a' },
            { nullptr, 0, nullptr, 0 }  // termination of the option list
    };
    int opt;
    int option_index = 0;
    while ((opt = getopt_long(argc, argv, OPTSTR, OPTIONS, &option_index)) >= 0) {
        std::string arg(optarg != nullptr ? optarg : "");
        switch (opt) {
            default:
            case 'h':
                printUsage(argv[0]);
                exit(0);
            case 'a':
                if (arg == "opengl") {
                    config->backend = Engine::Backend::OPENGL;
                } else if (arg == "vulkan") {
                    config->backend = Engine::Backend::VULKAN;
                } else if (arg == "metal") {
                    config->backend = Engine::Backend::METAL;
                } else {
                    std::cerr << "Unrecognized backend. Must be 'opengl'|'vulkan'|'metal'."
                              << std::endl;
                }
                break;
        }
    }

    return optind;
}

int main(int argc, char** argv) {
    App app;

    app.boneDataPerPrimitive = FixedCapacityVector<FixedCapacityVector<float2>>(3);
    app.boneDataPerPrimitiveMulti = FixedCapacityVector<FixedCapacityVector<float2>>(6);
    app.bonesPerVertex = 8;

    Config config;
    config.title = "skinning test with more than 4 bones per vertex";

    handleCommandLineArgments(argc, argv, &config);

    size_t boneCount = app.bonesPerVertex;
    float weight = 1.f / boneCount;
    FixedCapacityVector<float2> boneDataPerVertex(boneCount);
    for (size_t idx = 0; idx < boneCount; idx++) {
        boneDataPerVertex[idx] = float2(idx, weight);
        boneDataArray[idx] = float2(idx, weight);
        boneDataArray[idx + boneCount] = float2(idx, weight);
        boneDataArray[idx + 2 * boneCount] = float2(idx, weight);
        boneDataArray[idx + 3 * boneCount] = float2(idx, weight);
        boneDataArray[idx + 4 * boneCount] = float2(idx, weight);
        boneDataArray[idx + 5 * boneCount] = float2(idx, weight);
    }

    auto idx = 0;
    app.boneDataPerPrimitive[idx++] = boneDataPerVertex;
    app.boneDataPerPrimitive[idx++] = boneDataPerVertex;
    app.boneDataPerPrimitive[idx++] = boneDataPerVertex;

    for (size_t vertex_idx = 0; vertex_idx < 6; vertex_idx++) {
      boneCount = vertex_idx % app.bonesPerVertex + 1;
      weight = 1.f / boneCount;
      FixedCapacityVector<float2> boneDataPerVertex1(boneCount);
      for (size_t idx = 0; idx < boneCount; idx++) {
          boneDataPerVertex1[idx] = float2(idx, weight);
      }
      app.boneDataPerPrimitiveMulti[vertex_idx] = boneDataPerVertex1;
    }

    auto setup =
        [&app](Engine* engine, View* view, Scene* scene) {
        app.skybox = Skybox::Builder().color({ 0.1, 0.125, 0.25, 1.0})
            .build(*engine);

        scene->setSkybox(app.skybox);
        view->setPostProcessingEnabled(false);
        static_assert(sizeof(Vertex) == 12, "Strange vertex size.");

        // primitives for renderable 0 -------------------------
        // primitive 0/1, triangle without skinning
        app.vbs[app.vbCount] = VertexBuffer::Builder()
            .vertexCount(3)
            .bufferCount(1)
            .attribute(VertexAttribute::POSITION, 0,
                       VertexBuffer::AttributeType::FLOAT2, 0, 12)
            .attribute(VertexAttribute::COLOR, 0,
                       VertexBuffer::AttributeType::UBYTE4, 8, 12)
            .normalized(VertexAttribute::COLOR)
            .build(*engine);
        app.vbs[app.vbCount]->setBufferAt(*engine, 0,
            VertexBuffer::BufferDescriptor(TRIANGLE_VERTICES_1, 36,
                                           nullptr));
        app.vbCount++;

        // primitive 0/2, triangle without skinning, buffer objects enabled
        app.vbs[app.vbCount] = VertexBuffer::Builder()
            .vertexCount(3)
            .bufferCount(1)
            .attribute(VertexAttribute::POSITION, 0,
                       VertexBuffer::AttributeType::FLOAT2, 0, 12)
            .attribute(VertexAttribute::COLOR, 0,
                       VertexBuffer::AttributeType::UBYTE4, 8, 12)
            .normalized(VertexAttribute::COLOR)
            .enableBufferObjects()
            .build(*engine);
        app.bos[app.boCount] = BufferObject::Builder()
            .size(3 * sizeof(Vertex))
            .build(*engine);
        app.bos[app.boCount]->setBuffer(*engine, BufferObject::BufferDescriptor(
            TRIANGLE_VERTICES_1 + 3, app.bos[app.boCount]->getByteCount(),
            nullptr));
        app.vbs[app.vbCount]->setBufferObjectAt(*engine, 0,
                                                app.bos[app.boCount]);
        app.vbCount++;
        app.boCount++;

        // primitives for renderable 1 -------------------------
        // primitive 1/1, triangle with skinning vertex attributes (only 4 bones),
        // buffer object disabled
        app.vbs[app.vbCount] = VertexBuffer::Builder()
            .vertexCount(3)
            .bufferCount(3)
            .attribute(VertexAttribute::POSITION, 0,
                       VertexBuffer::AttributeType::FLOAT2, 0, 12)
            .attribute(VertexAttribute::COLOR, 0,
                       VertexBuffer::AttributeType::UBYTE4, 8, 12)
            .normalized(VertexAttribute::COLOR)
            .attribute(VertexAttribute::BONE_INDICES, 1,
                       VertexBuffer::AttributeType::USHORT4, 0, 8)
            .attribute(VertexAttribute::BONE_WEIGHTS, 2,
                       VertexBuffer::AttributeType::FLOAT4, 0, 16)
            .build(*engine);
        app.vbs[app.vbCount]->setBufferAt(*engine, 0,
            VertexBuffer::BufferDescriptor(TRIANGLE_VERTICES_2, 36,
                                           nullptr));
        app.vbs[app.vbCount]->setBufferAt(*engine, 1,
            VertexBuffer::BufferDescriptor(skinJoints, 24, nullptr));
        app.vbs[app.vbCount]->setBufferAt(*engine, 2,
            VertexBuffer::BufferDescriptor(skinWeights, 48, nullptr));
        app.vbCount++;

        // primitive 1/2, triangle with skinning vertex attributes (only 4 bones),
        // buffer objects enabled
        app.vbs[app.vbCount] = VertexBuffer::Builder()
            .vertexCount(3)
            .bufferCount(3)
            .attribute(VertexAttribute::POSITION, 0,
                       VertexBuffer::AttributeType::FLOAT2, 0, 12)
            .attribute(VertexAttribute::COLOR, 0,
                       VertexBuffer::AttributeType::UBYTE4, 8, 12)
            .normalized(VertexAttribute::COLOR)
            .attribute(VertexAttribute::BONE_INDICES, 1,
                       VertexBuffer::AttributeType::USHORT4, 0, 8)
            .attribute(VertexAttribute::BONE_WEIGHTS, 2,
                       VertexBuffer::AttributeType::FLOAT4, 0, 16)
            .enableBufferObjects()
            .build(*engine);
        app.bos[app.boCount] = BufferObject::Builder()
            .size(3 * sizeof(Vertex))
            .build(*engine);
        app.bos[app.boCount]->setBuffer(*engine, BufferObject::BufferDescriptor(
            TRIANGLE_VERTICES_2 + 2, app.bos[app.boCount]->getByteCount(),
            nullptr));
        app.vbs[app.vbCount]->setBufferObjectAt(*engine, 0,
                                                app.bos[app.boCount]);
        app.boCount++;
        app.bos[app.boCount] = BufferObject::Builder()
            .size(24)
            .build(*engine);
        app.bos[app.boCount]->setBuffer(*engine, BufferObject::BufferDescriptor(
            skinJoints, app.bos[app.boCount]->getByteCount(), nullptr));
        app.vbs[app.vbCount]->setBufferObjectAt(*engine, 1,
                                                app.bos[app.boCount]);
        app.boCount++;
        app.bos[app.boCount] = BufferObject::Builder()
            .size(48)
            .build(*engine);
        app.bos[app.boCount]->setBuffer(*engine, BufferObject::BufferDescriptor(
            skinWeights, app.bos[app.boCount]->getByteCount(), nullptr));
        app.vbs[app.vbCount]->setBufferObjectAt(*engine, 2,
                                                app.bos[app.boCount]);
        app.boCount++;
        app.vbCount++;

        // primitives for renderable 2 -------------------------
        // primitive 2/1, triangle with advanced skinning, buffer objects enabled
        app.vbs[app.vbCount] = VertexBuffer::Builder()
            .vertexCount(3)
            .bufferCount(1)
            .attribute(VertexAttribute::POSITION, 0,
                       VertexBuffer::AttributeType::FLOAT2, 0, 12)
            .attribute(VertexAttribute::COLOR, 0,
                       VertexBuffer::AttributeType::UBYTE4, 8, 12)
            .normalized(VertexAttribute::COLOR)
            .enableBufferObjects()
            .advancedSkinning(true)
            .build(*engine);
        app.bos[app.boCount] = BufferObject::Builder()
            .size(3 * sizeof(Vertex))
            .build(*engine);
        app.bos[app.boCount]->setBuffer(*engine, BufferObject::BufferDescriptor(
            TRIANGLE_VERTICES_3, app.bos[app.boCount]->getByteCount(), nullptr));
        app.vbs[app.vbCount]->setBufferObjectAt(*engine, 0,
                                                app.bos[app.boCount]);
        app.boCount++;
        app.vbCount++;

        // primitive 2/2, triangle with advanced skinning, buffer objects enabled, for morph
        app.vbs[app.vbCount] = VertexBuffer::Builder()
            .vertexCount(3)
            .bufferCount(1)
            .attribute(VertexAttribute::POSITION, 0,
                       VertexBuffer::AttributeType::FLOAT2, 0, 12)
            .attribute(VertexAttribute::COLOR, 0,
                       VertexBuffer::AttributeType::UBYTE4, 8, 12)
            .normalized(VertexAttribute::COLOR)
            .enableBufferObjects()
            .advancedSkinning(true)
            .build(*engine);
        app.bos[app.boCount] = BufferObject::Builder()
            .size(3 * sizeof(Vertex))
            .build(*engine);
        app.bos[app.boCount]->setBuffer(*engine, BufferObject::BufferDescriptor(
            TRIANGLE_VERTICES_3 + 1, app.bos[app.boCount]->getByteCount(),
            nullptr));
        app.vbs[app.vbCount]->setBufferObjectAt(*engine, 0,
                                                app.bos[app.boCount]);
        app.boCount++;
        app.vbCount++;

        // primitive 2/3, triangle with advanced skinning, buffer objects enabled,
        app.vbs[app.vbCount] = VertexBuffer::Builder()
            .vertexCount(3)
            .bufferCount(1)
            .attribute(VertexAttribute::POSITION, 0,
                       VertexBuffer::AttributeType::FLOAT2, 0, 12)
            .attribute(VertexAttribute::COLOR, 0,
                       VertexBuffer::AttributeType::UBYTE4, 8, 12)
            .normalized(VertexAttribute::COLOR)
            .enableBufferObjects()
            .advancedSkinning(true)
            .build(*engine);
        app.bos[app.boCount] = BufferObject::Builder()
            .size(3 * sizeof(Vertex))
            .build(*engine);
        app.bos[app.boCount]->setBuffer(*engine, BufferObject::BufferDescriptor(
            TRIANGLE_VERTICES_3 + 2, app.bos[app.boCount]->getByteCount(),
            nullptr));
        app.vbs[app.vbCount]->setBufferObjectAt(*engine, 0,
                                                app.bos[app.boCount]);
        app.boCount++;
        app.vbCount++;

        // primitives for renderable 3 -------------------------
        // primitive 3/1, two triangles with advanced skinning, buffer objects enabled,
        app.vbs[app.vbCount] = VertexBuffer::Builder()
            .vertexCount(6)
            .bufferCount(1)
            .attribute(VertexAttribute::POSITION, 0,
                       VertexBuffer::AttributeType::FLOAT2, 0, 12)
            .attribute(VertexAttribute::COLOR, 0,
                       VertexBuffer::AttributeType::UBYTE4, 8, 12)
            .normalized(VertexAttribute::COLOR)
            .enableBufferObjects()
            .advancedSkinning(true)
            .build(*engine);
        app.bos[app.boCount] = BufferObject::Builder()
            .size(6 * sizeof(Vertex))
            .build(*engine);
        app.bos[app.boCount]->setBuffer(*engine, BufferObject::BufferDescriptor(
                          TRIANGLE_VERTICES_1, app.bos[app.boCount]->getByteCount(),
                          nullptr));
        app.vbs[app.vbCount]->setBufferObjectAt(*engine, 0,
                                                app.bos[app.boCount]);
        app.boCount++;
        app.vbCount++;
        // primitive 3/2, triangle with advanced skinning and morph, buffer objects enabled,
        app.vbs[app.vbCount] = VertexBuffer::Builder()
            .vertexCount(3)
            .bufferCount(1)
            .attribute(VertexAttribute::POSITION, 0,
                       VertexBuffer::AttributeType::FLOAT2, 0, 12)
            .attribute(VertexAttribute::COLOR, 0,
                       VertexBuffer::AttributeType::UBYTE4, 8, 12)
            .normalized(VertexAttribute::COLOR)
            .enableBufferObjects()
            .advancedSkinning(true)
            .build(*engine);
        app.bos[app.boCount] = BufferObject::Builder()
            .size(3 * sizeof(Vertex))
            .build(*engine);
        app.bos[app.boCount]->setBuffer(*engine, BufferObject::BufferDescriptor(
                        TRIANGLE_VERTICES_3 + 2, app.bos[app.boCount]->getByteCount(),
                        nullptr));
        app.vbs[app.vbCount]->setBufferObjectAt(*engine, 0,
                                                app.bos[app.boCount]);
        app.boCount++;
        app.vbCount++;

 // Index buffer data
        app.ib = IndexBuffer::Builder()
            .indexCount(3)
            .bufferType(IndexBuffer::IndexType::USHORT)
            .build(*engine);
        app.ib->setBuffer(*engine,
            IndexBuffer::BufferDescriptor(TRIANGLE_INDICES,
                                          3 * sizeof(uint16_t),nullptr));

        app.ib2 = IndexBuffer::Builder()
            .indexCount(6)
            .bufferType(IndexBuffer::IndexType::USHORT)
            .build(*engine);
        app.ib2->setBuffer(*engine,
            IndexBuffer::BufferDescriptor(TRIANGLE_INDICES_2,
                                          6 * sizeof(uint16_t),nullptr));

        app.mat = Material::Builder()
            .package(RESOURCES_BAKEDCOLOR_DATA, RESOURCES_BAKEDCOLOR_SIZE)
            .build(*engine);

// Skinning buffer for renderable 2
        app.sb = SkinningBuffer::Builder()
            .boneCount(9)
            .initialize(true)
            .build(*engine);

// Skinning buffer common for renderable 3
        app.sb2 = SkinningBuffer::Builder()
            .boneCount(9)
            .initialize(true)
            .build(*engine);

        app.sb->setBones(*engine, transforms,9,0);

// Morph target definition to check combination bone skinning and blend shapes
        app.mt = MorphTargetBuffer::Builder()
            .vertexCount(9)
            .count(3)
            .build( *engine);

        app.mt->setPositionsAt(*engine,0, targets_pos, 3, 0);
        app.mt->setPositionsAt(*engine,1, targets_pos+3, 3, 0);
        app.mt->setPositionsAt(*engine,2, targets_pos+6, 3, 0);
        app.mt->setTangentsAt(*engine,0, targets_tan, 9, 0);
        app.mt->setTangentsAt(*engine,1, targets_tan, 9, 0);
        app.mt->setTangentsAt(*engine,2, targets_tan, 9, 0);

// renderable 0: no skinning
// primitive 0 = triangle, no skinning, no morph target
// primitive 1 = triangle, no skinning, morph target
// primitive 2 = triangle, no skinning, no morph target, buffer objects enabled
// primitive 3 = triangle, no skinning, morph target, buffer objects enabled
        app.renderables[0] = EntityManager::get().create();
<<<<<<< HEAD
        RenderableManager::Builder(4)
            .boundingBox({{ -1, -1, -1}, { 1, 1, 1}})
            .material(0, app.mat->getDefaultInstance())
            .material(1, app.mat->getDefaultInstance())
            .material(2, app.mat->getDefaultInstance())
            .material(3, app.mat->getDefaultInstance())
            .geometry(0,RenderableManager::PrimitiveType::TRIANGLES,
                app.vbs[0],app.ib,0,3)
            .geometry(1,RenderableManager::PrimitiveType::TRIANGLES,
                app.vbs[0],app.ib,0,3)
            .geometry(2,RenderableManager::PrimitiveType::TRIANGLES,
                app.vbs[1],app.ib,0,3)
            .geometry(3,RenderableManager::PrimitiveType::TRIANGLES,
                app.vbs[1],app.ib,0,3)
            .culling(false)
            .receiveShadows(false)
            .castShadows(false)
            .morphing(app.mt)
            .morphing(0,1, 0, 9)
            .morphing(0,3, 0, 9)
=======
            RenderableManager::Builder(4)
                    .boundingBox({{ -1, -1, -1 },
                                  { 1,  1,  1 }})
                    .material(0, app.mat->getDefaultInstance())
                    .material(1, app.mat->getDefaultInstance())
                    .material(2, app.mat->getDefaultInstance())
                    .material(3, app.mat->getDefaultInstance())
                    .geometry(0, RenderableManager::PrimitiveType::TRIANGLES,
                            app.vbs[0], app.ib, 0, 3)
                    .geometry(1, RenderableManager::PrimitiveType::TRIANGLES,
                            app.vbs[0], app.ib, 0, 3)
                    .geometry(2, RenderableManager::PrimitiveType::TRIANGLES,
                            app.vbs[1], app.ib, 0, 3)
                    .geometry(3, RenderableManager::PrimitiveType::TRIANGLES,
                            app.vbs[1], app.ib, 0, 3)
                    .culling(false)
                    .receiveShadows(false)
                    .castShadows(false)
                    .morphing(app.mt)
                    .morphing(0, 1, 0)
                    .morphing(0, 3, 0)
>>>>>>> f7a51111
            .build(*engine, app.renderables[0]);

// renderable 1: attribute bone data definitions skinning
// primitive 0 = triangle with skinning and with morphing, bone data defined as vertex attributes (buffer object)
// primitive 1 = trinagle with skinning, bone data defined as vertex attributes
// primitive 3 = triangle with skinning, bone data defined as vertex attributes (buffer object)
// primitive 2 = triangle with skinning and with morphing, bone data defined as vertex attributes
        app.renderables[1] = EntityManager::get().create();
<<<<<<< HEAD
        RenderableManager::Builder(4)
            .boundingBox({{ -1, -1, -1}, { 1, 1, 1}})
            .material(0, app.mat->getDefaultInstance())
            .material(1, app.mat->getDefaultInstance())
            .material(2, app.mat->getDefaultInstance())
            .material(3, app.mat->getDefaultInstance())
            .geometry(1,RenderableManager::PrimitiveType::TRIANGLES,
                app.vbs[2],app.ib,0,3)
            .geometry(2,RenderableManager::PrimitiveType::TRIANGLES,
                app.vbs[2],app.ib,0,3)
            .geometry(0,RenderableManager::PrimitiveType::TRIANGLES,
                app.vbs[3],app.ib,0,3)
            .geometry(3,RenderableManager::PrimitiveType::TRIANGLES,
                app.vbs[3],app.ib,0,3)
            .culling(false)
            .receiveShadows(false)
            .castShadows(false)
            .enableSkinningBuffers(true)
            .skinning(app.sb, 9, 0)
            .morphing(app.mt)
            .morphing(0, 2, 0, 9)
            .morphing(0, 0, 0, 9)
=======
            RenderableManager::Builder(4)
                    .boundingBox({{ -1, -1, -1 },
                                  { 1,  1,  1 }})
                    .material(0, app.mat->getDefaultInstance())
                    .material(1, app.mat->getDefaultInstance())
                    .material(2, app.mat->getDefaultInstance())
                    .material(3, app.mat->getDefaultInstance())
                    .geometry(1, RenderableManager::PrimitiveType::TRIANGLES,
                            app.vbs[2], app.ib, 0, 3)
                    .geometry(2, RenderableManager::PrimitiveType::TRIANGLES,
                            app.vbs[2], app.ib, 0, 3)
                    .geometry(0, RenderableManager::PrimitiveType::TRIANGLES,
                            app.vbs[3], app.ib, 0, 3)
                    .geometry(3, RenderableManager::PrimitiveType::TRIANGLES,
                            app.vbs[3], app.ib, 0, 3)
                    .culling(false)
                    .receiveShadows(false)
                    .castShadows(false)
                    .enableSkinningBuffers(true)
                    .skinning(app.sb, 9, 0)
                    .morphing(app.mt)
                    .morphing(0, 2, 0)
                    .morphing(0, 0, 0)
>>>>>>> f7a51111
            .build(*engine, app.renderables[1]);

// renderable 2: various ways of skinning definitions
// primitive 0 = skinned triangle, advanced bone data defined as array per primitive,
// primitive 1 = skinned triangle, advanced bone data defined as vector per primitive,
// primitive 2 = triangle with skinning and with morphing, advanced bone data
//               defined as vector per primitive
        app.renderables[2] = EntityManager::get().create();
<<<<<<< HEAD
        RenderableManager::Builder(3)
            .boundingBox({{ -1, -1, -1}, { 1, 1, 1}})
            .material(0, app.mat->getDefaultInstance())
            .material(1, app.mat->getDefaultInstance())
            .material(2, app.mat->getDefaultInstance())
            .geometry(0,RenderableManager::PrimitiveType::TRIANGLES,
                app.vbs[4], app.ib, 0, 3)
            .geometry(1,RenderableManager::PrimitiveType::TRIANGLES,
                app.vbs[5], app.ib, 0, 3)
            .geometry(2,RenderableManager::PrimitiveType::TRIANGLES,
                app.vbs[6], app.ib, 0, 3)
            .culling(false)
            .receiveShadows(false)
            .castShadows(false)
            .enableSkinningBuffers(true)
            .skinning(app.sb, 9, 0)

            .boneIndicesAndWeights(0, boneDataArray,
                                   3 * app.bonesPerVertex, app.bonesPerVertex)
            .boneIndicesAndWeights(1, app.boneDataPerPrimitive)
            .boneIndicesAndWeights(2, app.boneDataPerPrimitive)

            .morphing(app.mt)
            .morphing(0, 2, 0, 9)
=======
            RenderableManager::Builder(3)
                    .boundingBox({{ -1, -1, -1 },
                                  { 1,  1,  1 }})
                    .material(0, app.mat->getDefaultInstance())
                    .material(1, app.mat->getDefaultInstance())
                    .material(2, app.mat->getDefaultInstance())
                    .geometry(0, RenderableManager::PrimitiveType::TRIANGLES,
                            app.vbs[4], app.ib, 0, 3)
                    .geometry(1, RenderableManager::PrimitiveType::TRIANGLES,
                            app.vbs[5], app.ib, 0, 3)
                    .geometry(2, RenderableManager::PrimitiveType::TRIANGLES,
                            app.vbs[6], app.ib, 0, 3)
                    .culling(false)
                    .receiveShadows(false)
                    .castShadows(false)
                    .enableSkinningBuffers(true)
                    .skinning(app.sb, 9, 0)

                    .boneIndicesAndWeights(0, boneDataArray,
                            3 * app.bonesPerVertex, app.bonesPerVertex)
                    .boneIndicesAndWeights(1, app.boneDataPerPrimitive)
                    .boneIndicesAndWeights(2, app.boneDataPerPrimitive)

                    .morphing(app.mt)
                    .morphing(0, 2, 0)
>>>>>>> f7a51111
            .build(*engine, app.renderables[2]);

// renderable 3: combination attribute and advance bone data
// primitive 0 = triangle with skinning and morphing, bone data defined as vertex attributes
// primitive 1 = skinning of two triangles, advanced bone data defined as vector per primitive,
//               various number of bones per vertex 1, 2, ... 6
// primitive 2 = triangle with skinning and morphing, advanced bone data defined
//               as vector per primitive
        app.renderables[3] = EntityManager::get().create();
<<<<<<< HEAD
        RenderableManager::Builder(3)
            .boundingBox({{ -1, -1, -1}, { 1, 1, 1}})
            .material(0, app.mat->getDefaultInstance())
            .material(1, app.mat->getDefaultInstance())
            .material(2, app.mat->getDefaultInstance())
            .geometry(0,RenderableManager::PrimitiveType::TRIANGLES,
                app.vbs[2], app.ib, 0, 3)
            .geometry(1,RenderableManager::PrimitiveType::TRIANGLES,
                app.vbs[7], app.ib2, 0, 6)
            .geometry(2,RenderableManager::PrimitiveType::TRIANGLES,
                app.vbs[8], app.ib, 0, 3)
            .culling(false)
            .receiveShadows(false)
            .castShadows(false)
            .enableSkinningBuffers(true)
            .skinning(app.sb, 9, 0)
            .boneIndicesAndWeights(1, app.boneDataPerPrimitiveMulti)
            .boneIndicesAndWeights(2, app.boneDataPerPrimitive)
            .morphing(app.mt)
            .morphing(0, 0, 0, 9)
            .morphing(0, 2, 0, 9)
=======
            RenderableManager::Builder(3)
                    .boundingBox({{ -1, -1, -1 },
                                  { 1,  1,  1 }})
                    .material(0, app.mat->getDefaultInstance())
                    .material(1, app.mat->getDefaultInstance())
                    .material(2, app.mat->getDefaultInstance())
                    .geometry(0, RenderableManager::PrimitiveType::TRIANGLES,
                            app.vbs[2], app.ib, 0, 3)
                    .geometry(1, RenderableManager::PrimitiveType::TRIANGLES,
                            app.vbs[7], app.ib2, 0, 6)
                    .geometry(2, RenderableManager::PrimitiveType::TRIANGLES,
                            app.vbs[8], app.ib, 0, 3)
                    .culling(false)
                    .receiveShadows(false)
                    .castShadows(false)
                    .enableSkinningBuffers(true)
                    .skinning(app.sb, 9, 0)
                    .boneIndicesAndWeights(1, app.boneDataPerPrimitiveMulti)
                    .boneIndicesAndWeights(2, app.boneDataPerPrimitive)
                    .morphing(app.mt)
                    .morphing(0, 0, 0)
                    .morphing(0, 2, 0)
>>>>>>> f7a51111
            .build(*engine, app.renderables[3]);

        scene->addEntity(app.renderables[0]);
        scene->addEntity(app.renderables[1]);
        scene->addEntity(app.renderables[2]);
        scene->addEntity(app.renderables[3]);
        app.camera = EntityManager::get().create();
        app.cam = engine->createCamera(app.camera);
        view->setCamera(app.cam);
    };

    auto cleanup = [&app](Engine* engine, View*, Scene*) {
        engine->destroy(app.skybox);
        engine->destroy(app.mat);
        engine->destroy(app.ib);
        engine->destroy(app.ib2);
        engine->destroy(app.sb);
        engine->destroy(app.sb2);
        engine->destroy(app.mt);
        engine->destroyCameraComponent(app.camera);
        EntityManager::get().destroy(app.camera);
        for (auto i = 0; i < app.vbCount; i++) {
            engine->destroy(app.vbs[i]);
        }
        for ( auto i = 0; i < app.boCount; i++) {
            engine->destroy(app.bos[i]);
        }
        for ( auto i = 0; i < 4; i++) {
            engine->destroy(app.renderables[i]);
        }
    };

    FilamentApp::get().animate([&app](Engine* engine, View* view, double now) {
        constexpr float ZOOM = 1.5f;
        const uint32_t w = view->getViewport().width;
        const uint32_t h = view->getViewport().height;
        const float aspect = (float) w / h;
        app.cam->setProjection(Camera::Projection::ORTHO,
            -aspect * ZOOM, aspect * ZOOM,
            -ZOOM, ZOOM, 0, 1);

        auto& rm = engine->getRenderableManager();

        // Bone skinning animation for more than four bones per vertex
        float t = (float)(now - (int)now);
        size_t offset = ((size_t)now) % 9;
        float s = sin(t * f::PI * 2.f) * 10;
        mat4f trans[9] = {};
        for (size_t i = 0; i < 9; i++) {
            trans[i] = filament::math::mat4f(1);
        }
        mat4f trans2[9] = {};
        for (size_t i = 0; i < 9; i++) {
            trans2[i] = filament::math::mat4f(1);
        }
        mat4f transA[] = {
            mat4f::scaling(float3(s / 10.f,s / 10.f, 1.f)),
            mat4f::translation(float3(s, 0, 0)),
            mat4f::translation(float3(s, s, 0)),
            mat4f::translation(float3(0, s, 0)),
            mat4f::translation(float3(-s, s, 0)),
            mat4f::translation(float3(-s, 0, 0)),
            mat4f::translation(float3(-s, -s, 0)),
            mat4f::translation(float3(0, -s, 0)),
            mat4f::translation(float3(s, -s, 0)),
            filament::math::mat4f(1)};
        trans[offset] = transA[offset];
        trans2[offset] = transA[(offset + 3) % 9];

        app.sb->setBones(*engine,trans, 9, 0);
        app.sb2->setBones(*engine,trans2, 9, 0);

        // Morph targets (blendshapes) animation
        float z = (float)(sin(now)/2.f + 0.5f);
        float weights[] = { 1 - z, 0, z};
        rm.setMorphWeights(rm.getInstance(app.renderables[0]), weights, 3, 0);
        rm.setMorphWeights(rm.getInstance(app.renderables[1]), weights, 3, 0);
        rm.setMorphWeights(rm.getInstance(app.renderables[2]), weights, 3, 0);
        rm.setMorphWeights(rm.getInstance(app.renderables[3]), weights, 3, 0);
    });

    FilamentApp::get().run(config, setup, cleanup);

    return 0;
}<|MERGE_RESOLUTION|>--- conflicted
+++ resolved
@@ -511,28 +511,6 @@
 // primitive 2 = triangle, no skinning, no morph target, buffer objects enabled
 // primitive 3 = triangle, no skinning, morph target, buffer objects enabled
         app.renderables[0] = EntityManager::get().create();
-<<<<<<< HEAD
-        RenderableManager::Builder(4)
-            .boundingBox({{ -1, -1, -1}, { 1, 1, 1}})
-            .material(0, app.mat->getDefaultInstance())
-            .material(1, app.mat->getDefaultInstance())
-            .material(2, app.mat->getDefaultInstance())
-            .material(3, app.mat->getDefaultInstance())
-            .geometry(0,RenderableManager::PrimitiveType::TRIANGLES,
-                app.vbs[0],app.ib,0,3)
-            .geometry(1,RenderableManager::PrimitiveType::TRIANGLES,
-                app.vbs[0],app.ib,0,3)
-            .geometry(2,RenderableManager::PrimitiveType::TRIANGLES,
-                app.vbs[1],app.ib,0,3)
-            .geometry(3,RenderableManager::PrimitiveType::TRIANGLES,
-                app.vbs[1],app.ib,0,3)
-            .culling(false)
-            .receiveShadows(false)
-            .castShadows(false)
-            .morphing(app.mt)
-            .morphing(0,1, 0, 9)
-            .morphing(0,3, 0, 9)
-=======
             RenderableManager::Builder(4)
                     .boundingBox({{ -1, -1, -1 },
                                   { 1,  1,  1 }})
@@ -554,7 +532,6 @@
                     .morphing(app.mt)
                     .morphing(0, 1, 0)
                     .morphing(0, 3, 0)
->>>>>>> f7a51111
             .build(*engine, app.renderables[0]);
 
 // renderable 1: attribute bone data definitions skinning
@@ -563,30 +540,6 @@
 // primitive 3 = triangle with skinning, bone data defined as vertex attributes (buffer object)
 // primitive 2 = triangle with skinning and with morphing, bone data defined as vertex attributes
         app.renderables[1] = EntityManager::get().create();
-<<<<<<< HEAD
-        RenderableManager::Builder(4)
-            .boundingBox({{ -1, -1, -1}, { 1, 1, 1}})
-            .material(0, app.mat->getDefaultInstance())
-            .material(1, app.mat->getDefaultInstance())
-            .material(2, app.mat->getDefaultInstance())
-            .material(3, app.mat->getDefaultInstance())
-            .geometry(1,RenderableManager::PrimitiveType::TRIANGLES,
-                app.vbs[2],app.ib,0,3)
-            .geometry(2,RenderableManager::PrimitiveType::TRIANGLES,
-                app.vbs[2],app.ib,0,3)
-            .geometry(0,RenderableManager::PrimitiveType::TRIANGLES,
-                app.vbs[3],app.ib,0,3)
-            .geometry(3,RenderableManager::PrimitiveType::TRIANGLES,
-                app.vbs[3],app.ib,0,3)
-            .culling(false)
-            .receiveShadows(false)
-            .castShadows(false)
-            .enableSkinningBuffers(true)
-            .skinning(app.sb, 9, 0)
-            .morphing(app.mt)
-            .morphing(0, 2, 0, 9)
-            .morphing(0, 0, 0, 9)
-=======
             RenderableManager::Builder(4)
                     .boundingBox({{ -1, -1, -1 },
                                   { 1,  1,  1 }})
@@ -610,7 +563,6 @@
                     .morphing(app.mt)
                     .morphing(0, 2, 0)
                     .morphing(0, 0, 0)
->>>>>>> f7a51111
             .build(*engine, app.renderables[1]);
 
 // renderable 2: various ways of skinning definitions
@@ -619,32 +571,6 @@
 // primitive 2 = triangle with skinning and with morphing, advanced bone data
 //               defined as vector per primitive
         app.renderables[2] = EntityManager::get().create();
-<<<<<<< HEAD
-        RenderableManager::Builder(3)
-            .boundingBox({{ -1, -1, -1}, { 1, 1, 1}})
-            .material(0, app.mat->getDefaultInstance())
-            .material(1, app.mat->getDefaultInstance())
-            .material(2, app.mat->getDefaultInstance())
-            .geometry(0,RenderableManager::PrimitiveType::TRIANGLES,
-                app.vbs[4], app.ib, 0, 3)
-            .geometry(1,RenderableManager::PrimitiveType::TRIANGLES,
-                app.vbs[5], app.ib, 0, 3)
-            .geometry(2,RenderableManager::PrimitiveType::TRIANGLES,
-                app.vbs[6], app.ib, 0, 3)
-            .culling(false)
-            .receiveShadows(false)
-            .castShadows(false)
-            .enableSkinningBuffers(true)
-            .skinning(app.sb, 9, 0)
-
-            .boneIndicesAndWeights(0, boneDataArray,
-                                   3 * app.bonesPerVertex, app.bonesPerVertex)
-            .boneIndicesAndWeights(1, app.boneDataPerPrimitive)
-            .boneIndicesAndWeights(2, app.boneDataPerPrimitive)
-
-            .morphing(app.mt)
-            .morphing(0, 2, 0, 9)
-=======
             RenderableManager::Builder(3)
                     .boundingBox({{ -1, -1, -1 },
                                   { 1,  1,  1 }})
@@ -670,7 +596,6 @@
 
                     .morphing(app.mt)
                     .morphing(0, 2, 0)
->>>>>>> f7a51111
             .build(*engine, app.renderables[2]);
 
 // renderable 3: combination attribute and advance bone data
@@ -680,29 +605,6 @@
 // primitive 2 = triangle with skinning and morphing, advanced bone data defined
 //               as vector per primitive
         app.renderables[3] = EntityManager::get().create();
-<<<<<<< HEAD
-        RenderableManager::Builder(3)
-            .boundingBox({{ -1, -1, -1}, { 1, 1, 1}})
-            .material(0, app.mat->getDefaultInstance())
-            .material(1, app.mat->getDefaultInstance())
-            .material(2, app.mat->getDefaultInstance())
-            .geometry(0,RenderableManager::PrimitiveType::TRIANGLES,
-                app.vbs[2], app.ib, 0, 3)
-            .geometry(1,RenderableManager::PrimitiveType::TRIANGLES,
-                app.vbs[7], app.ib2, 0, 6)
-            .geometry(2,RenderableManager::PrimitiveType::TRIANGLES,
-                app.vbs[8], app.ib, 0, 3)
-            .culling(false)
-            .receiveShadows(false)
-            .castShadows(false)
-            .enableSkinningBuffers(true)
-            .skinning(app.sb, 9, 0)
-            .boneIndicesAndWeights(1, app.boneDataPerPrimitiveMulti)
-            .boneIndicesAndWeights(2, app.boneDataPerPrimitive)
-            .morphing(app.mt)
-            .morphing(0, 0, 0, 9)
-            .morphing(0, 2, 0, 9)
-=======
             RenderableManager::Builder(3)
                     .boundingBox({{ -1, -1, -1 },
                                   { 1,  1,  1 }})
@@ -725,7 +627,6 @@
                     .morphing(app.mt)
                     .morphing(0, 0, 0)
                     .morphing(0, 2, 0)
->>>>>>> f7a51111
             .build(*engine, app.renderables[3]);
 
         scene->addEntity(app.renderables[0]);
