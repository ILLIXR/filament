--- conflicted
+++ resolved
@@ -151,23 +151,9 @@
 
     void acquire(VulkanBufferObject* texture);
 
-<<<<<<< HEAD
-    bool hasTexture(VulkanTexture* texture) {
-        return std::any_of(mTextures.begin(), mTextures.end(),
-                [texture](auto t) { return t == texture; });
-    }
-
-    // TODO: maybe change to fixed size for performance.
     VkDescriptorSet const vkSet;
 
 private:
-    std::array<VulkanTexture*, 16> mTextures = { nullptr };
-    uint8_t mTextureCount = 0;
-=======
-    VkDescriptorSet const vkSet;
-
-private:
->>>>>>> 66abb75b
     VulkanAcquireOnlyResourceManager mResources;
     OnRecycle mOnRecycleFn;
 };
