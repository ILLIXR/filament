/*
 * Copyright (C) 2019 The Android Open Source Project
 *
 * Licensed under the Apache License, Version 2.0 (the "License");
 * you may not use this file except in compliance with the License.
 * You may obtain a copy of the License at
 *
 *      http://www.apache.org/licenses/LICENSE-2.0
 *
 * Unless required by applicable law or agreed to in writing, software
 * distributed under the License is distributed on an "AS IS" BASIS,
 * WITHOUT WARRANTIES OR CONDITIONS OF ANY KIND, either express or implied.
 * See the License for the specific language governing permissions and
 * limitations under the License.
 */

#include "MetalBuffer.h"
#include "MetalBufferPool.h"

#include "MetalContext.h"

namespace filament {
namespace backend {

std::array<uint64_t, TrackedMetalBuffer::TypeCount> TrackedMetalBuffer::aliveBuffers = { 0 };
MetalPlatform* TrackedMetalBuffer::platform = nullptr;
MetalPlatform* ScopedAllocationTimer::platform = nullptr;

MetalBuffer::MetalBuffer(MetalContext& context, BufferObjectBinding bindingType, BufferUsage usage,
        size_t size, bool forceGpuBuffer)
    : mBufferSize(size), mContext(context) {
    const MetalBumpAllocator& allocator = *mContext.bumpAllocator;
    // VERTEX is also used for index buffers
    if (allocator.getCapacity() > 0 && bindingType == BufferObjectBinding::VERTEX) {
        mUploadStrategy = UploadStrategy::BUMP_ALLOCATOR;
    } else {
        mUploadStrategy = UploadStrategy::POOL;
    }

    // If the buffer is less than 4K in size and is updated frequently, we don't use an explicit
    // buffer. Instead, we use immediate command encoder methods like setVertexBytes:length:atIndex:.
    // This won't work for SSBOs, since they are read/write.

    /*
    if (size <= 4 * 1024 && bindingType != BufferObjectBinding::SHADER_STORAGE &&
            usage == BufferUsage::DYNAMIC && !forceGpuBuffer) {
        mBuffer = nil;
        mCpuBuffer = malloc(size);
        return;
    }
    */

    // Otherwise, we allocate a private GPU buffer.
    {
        ScopedAllocationTimer timer("generic");
        mBuffer = { [context.device newBufferWithLength:size options:MTLResourceStorageModePrivate],
            TrackedMetalBuffer::Type::GENERIC };
    }
    FILAMENT_CHECK_POSTCONDITION(mBuffer)
            << "Could not allocate Metal buffer of size " << size << ".";
}

MetalBuffer::~MetalBuffer() {
    if (mCpuBuffer) {
        free(mCpuBuffer);
    }
}

void MetalBuffer::copyIntoBuffer(void* src, size_t size, size_t byteOffset) {
    if (size <= 0) {
        return;
    }
    FILAMENT_CHECK_PRECONDITION(size + byteOffset <= mBufferSize)
            << "Attempting to copy " << size << " bytes into a buffer of size " << mBufferSize
            << " at offset " << byteOffset;
    // The copy blit requires that byteOffset be a multiple of 4.
    FILAMENT_CHECK_PRECONDITION(!(byteOffset & 0x3)) << "byteOffset must be a multiple of 4";

    // If we have a cpu buffer, we can directly copy into it.
    if (mCpuBuffer) {
        memcpy(static_cast<uint8_t*>(mCpuBuffer) + byteOffset, src, size);
        return;
    }

    switch (mUploadStrategy) {
        case UploadStrategy::BUMP_ALLOCATOR:
            uploadWithBumpAllocator(src, size, byteOffset);
            break;
        case UploadStrategy::POOL:
            uploadWithPoolBuffer(src, size, byteOffset);
            break;
    }
}

void MetalBuffer::copyIntoBufferUnsynchronized(void* src, size_t size, size_t byteOffset) {
    // TODO: implement the unsynchronized version
    copyIntoBuffer(src, size, byteOffset);
}

id<MTLBuffer> MetalBuffer::getGpuBufferForDraw() noexcept {
    // If there's a CPU buffer, then we return nil here, as the CPU-side buffer will be bound
    // separately.
    if (mCpuBuffer) {
        return nil;
    }
    assert_invariant(mBuffer);
    return mBuffer.get();
}

void MetalBuffer::bindBuffers(id<MTLCommandBuffer> cmdBuffer, id<MTLCommandEncoder> encoder,
        size_t bufferStart, uint8_t stages, MetalBuffer* const* buffers, size_t const* offsets,
        size_t count) {
    // Ensure we were given the correct type of encoder:
    // either a MTLRenderCommandEncoder or a MTLComputeCommandEncoder.
    if (stages & MetalBuffer::Stage::VERTEX || stages & MetalBuffer::Stage::FRAGMENT) {
        assert_invariant([encoder respondsToSelector:@selector(setVertexBuffers:offsets:withRange:)]);
        assert_invariant([encoder respondsToSelector:@selector(setFragmentBuffers:offsets:withRange:)]);
        assert_invariant([encoder respondsToSelector:@selector(setVertexBytes:length:atIndex:)]);
        assert_invariant([encoder respondsToSelector:@selector(setFragmentBytes:length:atIndex:)]);
        assert_invariant(!(stages & MetalBuffer::Stage::COMPUTE));
    }
    if (stages & MetalBuffer::Stage::COMPUTE) {
        assert_invariant([encoder respondsToSelector:@selector(setBuffers:offsets:withRange:)]);
        assert_invariant([encoder respondsToSelector:@selector(setBytes:length:atIndex:)]);
        assert_invariant(!(stages & (MetalBuffer::Stage::FRAGMENT | MetalBuffer::Stage::VERTEX)));
    }

    const NSRange bufferRange = NSMakeRange(bufferStart, count);

    constexpr size_t MAX_BUFFERS = 16;
    assert_invariant(count <= MAX_BUFFERS);

    std::array<id<MTLBuffer>, MAX_BUFFERS> metalBuffers = {};
    std::array<size_t, MAX_BUFFERS> metalOffsets = {};

    for (size_t b = 0; b < count; b++) {
        MetalBuffer* const buffer = buffers[b];
        if (!buffer) {
            continue;
        }
        // getGpuBufferForDraw() might return nil, which means there isn't a device allocation for
        // this buffer. In this case, we'll bind the buffer below with the CPU-side memory.
        id<MTLBuffer> gpuBuffer = buffer->getGpuBufferForDraw();
        if (!gpuBuffer) {
            continue;
        }
        metalBuffers[b] = gpuBuffer;
        metalOffsets[b] = offsets[b];
    }

    if (stages & Stage::VERTEX) {
        [(id<MTLRenderCommandEncoder>) encoder setVertexBuffers:metalBuffers.data()
                                                        offsets:metalOffsets.data()
                                                      withRange:bufferRange];
    }
    if (stages & Stage::FRAGMENT) {
        [(id<MTLRenderCommandEncoder>) encoder setFragmentBuffers:metalBuffers.data()
                                                          offsets:metalOffsets.data()
                                                        withRange:bufferRange];
    }
    if (stages & Stage::COMPUTE) {
        [(id<MTLComputeCommandEncoder>) encoder setBuffers:metalBuffers.data()
                                                   offsets:metalOffsets.data()
                                                 withRange:bufferRange];
    }

    for (size_t b = 0; b < count; b++) {
        MetalBuffer* const buffer = buffers[b];
        if (!buffer) {
            continue;
        }

        const void* cpuBuffer = buffer->getCpuBuffer();
        if (!cpuBuffer) {
            continue;
        }

        const size_t bufferIndex = bufferStart + b;
        const size_t offset = offsets[b];
        auto* bytes = static_cast<const uint8_t*>(cpuBuffer);

        if (stages & Stage::VERTEX) {
            [(id<MTLRenderCommandEncoder>) encoder setVertexBytes:(bytes + offset)
                                                           length:(buffer->getSize() - offset)
                                                          atIndex:bufferIndex];
        }
        if (stages & Stage::FRAGMENT) {
            [(id<MTLRenderCommandEncoder>) encoder setFragmentBytes:(bytes + offset)
                                                             length:(buffer->getSize() - offset)
                                                            atIndex:bufferIndex];
        }
        if (stages & Stage::COMPUTE) {
            // TODO: using setBytes means the data is read-only, which currently isn't enforced.
            // In practice this won't be an issue since MetalBuffer ensures all SSBOs are realized
            // through actual id<MTLBuffer> allocations.
            [(id<MTLComputeCommandEncoder>) encoder setBytes:(bytes + offset)
                                                      length:(buffer->getSize() - offset)
                                                     atIndex:bufferIndex];
        }
    }
}

<<<<<<< HEAD
}  // namespace backend
=======
void MetalBuffer::uploadWithPoolBuffer(void* src, size_t size, size_t byteOffset) const {
    MetalBufferPool* bufferPool = mContext.bufferPool;
    const MetalBufferPoolEntry* const staging = bufferPool->acquireBuffer(size);
    memcpy(staging->buffer.get().contents, src, size);

    // Encode a blit from the staging buffer into the private GPU buffer.
    id<MTLCommandBuffer> cmdBuffer = getPendingCommandBuffer(&mContext);
    id<MTLBlitCommandEncoder> blitEncoder = [cmdBuffer blitCommandEncoder];
    blitEncoder.label = @"Buffer upload blit - pool buffer";
    [blitEncoder copyFromBuffer:staging->buffer.get()
                   sourceOffset:0
                       toBuffer:mBuffer.get()
              destinationOffset:byteOffset
                           size:size];
    [blitEncoder endEncoding];
    [cmdBuffer addCompletedHandler:^(id<MTLCommandBuffer> cb) {
        bufferPool->releaseBuffer(staging);
    }];
}

void MetalBuffer::uploadWithBumpAllocator(void* src, size_t size, size_t byteOffset) const {
    MetalBumpAllocator& allocator = *mContext.bumpAllocator;
    auto [buffer, offset] = allocator.allocateStagingArea(size);
    memcpy(static_cast<char*>(buffer.contents) + offset, src, size);

    // Encode a blit from the staging buffer into the private GPU buffer.
    id<MTLCommandBuffer> cmdBuffer = getPendingCommandBuffer(&mContext);
    id<MTLBlitCommandEncoder> blitEncoder = [cmdBuffer blitCommandEncoder];
    blitEncoder.label = @"Buffer upload blit - bump allocator";
    [blitEncoder copyFromBuffer:buffer
                   sourceOffset:offset
                       toBuffer:mBuffer.get()
              destinationOffset:byteOffset
                           size:size];
    [blitEncoder endEncoding];
}

} // namespace backend
>>>>>>> 659b8b6e
} // namespace filament<|MERGE_RESOLUTION|>--- conflicted
+++ resolved
@@ -200,9 +200,6 @@
     }
 }
 
-<<<<<<< HEAD
-}  // namespace backend
-=======
 void MetalBuffer::uploadWithPoolBuffer(void* src, size_t size, size_t byteOffset) const {
     MetalBufferPool* bufferPool = mContext.bufferPool;
     const MetalBufferPoolEntry* const staging = bufferPool->acquireBuffer(size);
@@ -241,5 +238,4 @@
 }
 
 } // namespace backend
->>>>>>> 659b8b6e
 } // namespace filament