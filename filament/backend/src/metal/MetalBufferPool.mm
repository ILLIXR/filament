/*
 * Copyright (C) 2019 The Android Open Source Project
 *
 * Licensed under the Apache License, Version 2.0 (the "License");
 * you may not use this file except in compliance with the License.
 * You may obtain a copy of the License at
 *
 *      http://www.apache.org/licenses/LICENSE-2.0
 *
 * Unless required by applicable law or agreed to in writing, software
 * distributed under the License is distributed on an "AS IS" BASIS,
 * WITHOUT WARRANTIES OR CONDITIONS OF ANY KIND, either express or implied.
 * See the License for the specific language governing permissions and
 * limitations under the License.
 */

#include "MetalBufferPool.h"

#include "MetalContext.h"

#include <utils/Panic.h>
#include <utils/Log.h>
#include <utils/trap.h>

#include <thread>
#include <chrono>

namespace filament {
namespace backend {

MetalBufferPoolEntry const* MetalBufferPool::acquireBuffer(size_t numBytes) {
    std::lock_guard<std::mutex> lock(mMutex);

    // First check if a stage exists whose capacity is greater than or equal to the requested size.
    auto iter = mFreeStages.lower_bound(numBytes);
    if (iter != mFreeStages.end()) {
        auto stage = iter->second;
        mFreeStages.erase(iter);
        mUsedStages.insert(stage);
        stage->referenceCount = 1;
        return stage;
    }

    // We were not able to find a sufficiently large stage, so create a new one.
    id<MTLBuffer> buffer = nil;
    {
        ScopedAllocationTimer timer("staging");
        buffer = [mContext.device newBufferWithLength:numBytes
                                              options:MTLResourceStorageModeShared];
    }
<<<<<<< HEAD
    ASSERT_POSTCONDITION(buffer, "Could not allocate Metal staging buffer of size %zu.", numBytes);
=======
    FILAMENT_CHECK_POSTCONDITION(buffer)
            << "Could not allocate Metal staging buffer of size " << numBytes << ".";
>>>>>>> a8596ae9
    MetalBufferPoolEntry* stage = new MetalBufferPoolEntry {
        .buffer = { buffer, TrackedMetalBuffer::Type::STAGING },
        .capacity = numBytes,
        .lastAccessed = mCurrentFrame,
        .referenceCount = 1
    };
    mUsedStages.insert(stage);

    return stage;
}

void MetalBufferPool::retainBuffer(MetalBufferPoolEntry const *stage) noexcept {
    std::lock_guard<std::mutex> lock(mMutex);

    (stage->referenceCount)++;
}

void MetalBufferPool::releaseBuffer(MetalBufferPoolEntry const *stage) noexcept {
    std::lock_guard<std::mutex> lock(mMutex);

    // Decrement the ref count. If it is at 0, move the buffer entry to the free list.
    if (--(stage->referenceCount) > 0) {
        return;
    }

    auto iter = mUsedStages.find(stage);
    if (iter == mUsedStages.end()) {
        utils::slog.e << "Unknown Metal buffer: " << stage->capacity << " bytes"
                << utils::io::endl;
        return;
    }
    stage->lastAccessed = mCurrentFrame;
    mUsedStages.erase(iter);
    mFreeStages.insert(std::make_pair(stage->capacity, stage));
}

void MetalBufferPool::gc() noexcept {
    // If this is one of the first few frames, return early to avoid wrapping unsigned integers.
    if (++mCurrentFrame <= TIME_BEFORE_EVICTION) {
        return;
    }
    const uint64_t evictionTime = mCurrentFrame - TIME_BEFORE_EVICTION;

    std::lock_guard<std::mutex> lock(mMutex);

    decltype(mFreeStages) stages;
    stages.swap(mFreeStages);
    for (auto pair : stages) {
        if (pair.second->lastAccessed < evictionTime) {
            delete pair.second;
        } else {
            mFreeStages.insert(pair);
        }
    }
}

void MetalBufferPool::reset() noexcept {
    std::lock_guard<std::mutex> lock(mMutex);

    assert_invariant(mUsedStages.empty());
    for (auto pair : mFreeStages) {
        delete pair.second;
    }
    mFreeStages.clear();
}

} // namespace backend
} // namespace filament<|MERGE_RESOLUTION|>--- conflicted
+++ resolved
@@ -48,12 +48,8 @@
         buffer = [mContext.device newBufferWithLength:numBytes
                                               options:MTLResourceStorageModeShared];
     }
-<<<<<<< HEAD
-    ASSERT_POSTCONDITION(buffer, "Could not allocate Metal staging buffer of size %zu.", numBytes);
-=======
     FILAMENT_CHECK_POSTCONDITION(buffer)
             << "Could not allocate Metal staging buffer of size " << numBytes << ".";
->>>>>>> a8596ae9
     MetalBufferPoolEntry* stage = new MetalBufferPoolEntry {
         .buffer = { buffer, TrackedMetalBuffer::Type::STAGING },
         .capacity = numBytes,
