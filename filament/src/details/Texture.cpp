--- conflicted
+++ resolved
@@ -242,10 +242,7 @@
     mLevelCount = builder->mLevels;
     mSwizzle = builder->mSwizzle;
     mTextureIsSwizzled = builder->mTextureIsSwizzled;
-<<<<<<< HEAD
-=======
     mHasBlitSrc = builder->mHasBlitSrc;
->>>>>>> 66abb75b
 
     bool const isImported = builder->mImportedId != 0;
     if (mTarget == SamplerType::SAMPLER_EXTERNAL && !isImported) {
@@ -480,7 +477,6 @@
 void FTexture::setExternalImage(FEngine& engine, void* image, size_t plane) noexcept {
     if (mTarget != Sampler::SAMPLER_EXTERNAL) {
         return;
-<<<<<<< HEAD
     }
     // The call to setupExternalImage is synchronous, and allows the driver to take ownership of
     // the external image on this thread, if necessary.
@@ -496,15 +492,18 @@
         api.destroyTexture(texture);
         texture = swizzleView;
     }
-=======
-    }
-    // The call to setupExternalImage is synchronous, and allows the driver to take ownership of
-    // the external image on this thread, if necessary.
+
+    setHandles(texture);
+}
+
+void FTexture::setExternalStream(FEngine& engine, FStream* stream) noexcept {
+    if (mTarget != Sampler::SAMPLER_EXTERNAL) {
+        return;
+    }
+
     auto& api = engine.getDriverApi();
-    api.setupExternalImage(image);
-
-    auto texture =
-            api.createTextureExternalImagePlane(mFormat, mWidth, mHeight, mUsage, image, plane);
+    auto texture = api.createTexture(
+            mTarget, mLevelCount, mFormat, mSampleCount, mWidth, mHeight, mDepth, mUsage);
 
     if (mTextureIsSwizzled) {
         auto const& s = mSwizzle;
@@ -512,35 +511,9 @@
         api.destroyTexture(texture);
         texture = swizzleView;
     }
->>>>>>> 66abb75b
 
     setHandles(texture);
-}
-
-void FTexture::setExternalStream(FEngine& engine, FStream* stream) noexcept {
-    if (mTarget != Sampler::SAMPLER_EXTERNAL) {
-        return;
-    }
-
-    auto& api = engine.getDriverApi();
-    auto texture = api.createTexture(
-            mTarget, mLevelCount, mFormat, mSampleCount, mWidth, mHeight, mDepth, mUsage);
-
-    if (mTextureIsSwizzled) {
-        auto const& s = mSwizzle;
-        auto swizzleView = api.createTextureViewSwizzle(texture, s[0], s[1], s[2], s[3]);
-        api.destroyTexture(texture);
-        texture = swizzleView;
-    }
-<<<<<<< HEAD
-
-    setHandles(texture);
-
-=======
-
-    setHandles(texture);
-
->>>>>>> 66abb75b
+
     if (stream) {
         mStream = stream;
         api.setExternalStream(mHandle, stream->getHandle());
