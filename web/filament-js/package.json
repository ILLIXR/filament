--- conflicted
+++ resolved
@@ -1,10 +1,6 @@
 {
   "name": "filament",
-<<<<<<< HEAD
-  "version": "1.51.3",
-=======
   "version": "1.51.4",
->>>>>>> 1fec588f
   "description": "Real-time physically based rendering engine",
   "main": "filament.js",
   "module": "filament.js",
