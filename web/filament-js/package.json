{
  "name": "filament",
<<<<<<< HEAD
  "version": "1.32.3",
=======
  "version": "1.32.4",
>>>>>>> 6623dcbe
  "description": "Real-time physically based rendering engine",
  "main": "filament.js",
  "module": "filament.js",
  "jsdelivr": "filament.js",
  "types": "filament.d.ts",
  "unpkg": "filament.js",
  "repository": {
    "type": "git",
    "url": "https://github.com/google/filament.git"
  },
  "dependencies": {
    "gl-matrix": "^3.2.1"
  },
  "files": [
    "filament.d.ts",
    "filament.js",
    "filament.wasm",
    "filament-viewer.js",
    "README.md"
  ],
  "keywords": [
    "3d",
    "android",
    "wasm",
    "webgl"
  ],
  "author": "Google",
  "license": "Apache-2.0"
}<|MERGE_RESOLUTION|>--- conflicted
+++ resolved
@@ -1,10 +1,6 @@
 {
   "name": "filament",
-<<<<<<< HEAD
-  "version": "1.32.3",
-=======
   "version": "1.32.4",
->>>>>>> 6623dcbe
   "description": "Real-time physically based rendering engine",
   "main": "filament.js",
   "module": "filament.js",
